--- conflicted
+++ resolved
@@ -1,82 +1,78 @@
-#Deep Autoencoder with TensorFlow
-
-<p align="center">
-   <img src="filters_1.png" alt="Some First Layer Filters"/>
-</p>
-<p align="center">
-A selection of first layer weight filters learned during the pretraining
-</p>
-
-##Introduction
-The purpose of this repo is to explore the functionality of Google's recently open-sourced
-"sofware library for numerical computation using data flow graphs", 
-[TensorFlow](https://www.tensorflow.org/). We use the library to train
-a deep autoencoder on the MNIST digit data set. For background and a similar implementation using 
-[Theano](http://deeplearning.net/software/theano/) see the tutorial at [http://www.deeplearning.net/tutorial/SdA.html](http://www.deeplearning.net/tutorial/SdA.html).
-
-The main training code can be found in [autoencoder.py](https://github.com/cmgreen210/TensorFlowDeepAutoencoder/blob/master/code/ae/autoencoder.py) along with the AutoEncoder class that creates and manages the Variables and Tensors used.
-
-##Docker Setup
-In order to avoid platform issues it's highly encouraged that you run
-the example code in a [Docker](https://www.docker.com/) container. Follow
-the Docker installation instructions on the website. Then run:
-
-```bash
-$ git clone https://github.com/cmgreen210/TensorFlowDeepAutoencoder
-$ cd TensorFlowDeeepAutoencoder
-$ docker build -t tfdae -f cpu/Dockerfile .
-$ docker run -it -p 80:6006 tfdae python run.py
-```
-
-Navigate to <a href="http://localhost:80" target="_blank">http://localhost:80</a>
-<<<<<<< HEAD
-to explore [TensorBoard](https://www.tensorflow.org/versions/master/how_tos/summaries_and_tensorboard/index.html#tensorboard-visualizing-learning) and view the training progress.
-=======
-to explore [TensorBoard](https://www.tensorflow.org/versions/master/how_tos/summaries_and_tensorboard/index.html#tensorboard-visualizing-learning) and view training progress.
->>>>>>> 949e9273
-<p align="center">
-   <img src="tb_hist.png" alt="TensorBoard Histograms"/>
-</p>
-<p align="center">
-View of TensorBoard's display of weight and bias parameter progress.
-</p>
-##Customizing
-You can play around with the run options, including the neural net size and shape, input corruption, learning rates, etc.
-in [flags.py](https://github.com/cmgreen210/TensorFlowDeepAutoencoder/blob/master/code/ae/utils/flags.py).
-
-##Old Setup
-It is expected that Python2.7 is installed and your default python version.
-###Ubuntu/Linux
-```bash
-$ git clone https://github.com/cmgreen210/TensorFlowDeepAutoencoder
-$ cd TensorFlowDeepAutoencoder
-$ sudo chmod +x setup_linux
-$ sudo ./setup_linux  # If you want GPU version specify -g or --gpu
-$ source venv/bin/activate 
-```
-###Mac OS X
-```bash
-$ git clone https://github.com/cmgreen210/TensorFlowDeepAutoencoder
-$ cd TensorFlowDeepAutoencoder
-$ sudo chmod +x setup_mac
-$ sudo ./setup_mac
-$ source venv/bin/activate 
-```
-##Run
-To run the default example execute the following command. 
-NOTE: this will take a very long time if you are running on a CPU as opposed to a GPU
-```bash
-$ python code/run.py
-```
-
-Navigate to <a href="http://localhost:6006" target="_blank">http://localhost:6006</a>
-to explore [TensorBoard](https://www.tensorflow.org/versions/master/how_tos/summaries_and_tensorboard/index.html#tensorboard-visualizing-learning) and view training progress.
-<p align="center">
-   <img src="tb_hist.png" alt="TensorBoard Histograms"/>
-</p>
-<p align="center">
-View of TensorBoard's display of weight and bias parameter progress.
-</p>
-##Customizing
-You can play around with the run options, including the neural net size and shape, input corruption, learning rates, etc.
-in [flags.py](https://github.com/cmgreen210/TensorFlowDeepAutoencoder/blob/master/code/ae/utils/flags.py).
+#Deep Autoencoder with TensorFlow
+
+<p align="center">
+   <img src="filters_1.png" alt="Some First Layer Filters"/>
+</p>
+<p align="center">
+A selection of first layer weight filters learned during the pretraining
+</p>
+
+##Introduction
+The purpose of this repo is to explore the functionality of Google's recently open-sourced
+"sofware library for numerical computation using data flow graphs", 
+[TensorFlow](https://www.tensorflow.org/). We use the library to train
+a deep autoencoder on the MNIST digit data set. For background and a similar implementation using 
+[Theano](http://deeplearning.net/software/theano/) see the tutorial at [http://www.deeplearning.net/tutorial/SdA.html](http://www.deeplearning.net/tutorial/SdA.html).
+
+The main training code can be found in [autoencoder.py](https://github.com/cmgreen210/TensorFlowDeepAutoencoder/blob/master/code/ae/autoencoder.py) along with the AutoEncoder class that creates and manages the Variables and Tensors used.
+
+##Docker Setup (CPU version only for the time being)
+In order to avoid platform issues it's highly encouraged that you run
+the example code in a [Docker](https://www.docker.com/) container. Follow
+the Docker installation instructions on the website. Then run:
+
+```bash
+$ git clone https://github.com/cmgreen210/TensorFlowDeepAutoencoder
+$ cd TensorFlowDeeepAutoencoder
+$ docker build -t tfdae -f cpu/Dockerfile .
+$ docker run -it -p 80:6006 tfdae python run.py
+```
+
+Navigate to <a href="http://localhost:80" target="_blank">http://localhost:80</a>
+to explore [TensorBoard](https://www.tensorflow.org/versions/master/how_tos/summaries_and_tensorboard/index.html#tensorboard-visualizing-learning) and view the training progress.
+<p align="center">
+   <img src="tb_hist.png" alt="TensorBoard Histograms"/>
+</p>
+<p align="center">
+View of TensorBoard's display of weight and bias parameter progress.
+</p>
+##Customizing
+You can play around with the run options, including the neural net size and shape, input corruption, learning rates, etc.
+in [flags.py](https://github.com/cmgreen210/TensorFlowDeepAutoencoder/blob/master/code/ae/utils/flags.py).
+
+##Old Setup
+It is expected that Python2.7 is installed and your default python version.
+###Ubuntu/Linux
+```bash
+$ git clone https://github.com/cmgreen210/TensorFlowDeepAutoencoder
+$ cd TensorFlowDeepAutoencoder
+$ sudo chmod +x setup_linux
+$ sudo ./setup_linux  # If you want GPU version specify -g or --gpu
+$ source venv/bin/activate 
+```
+###Mac OS X
+```bash
+$ git clone https://github.com/cmgreen210/TensorFlowDeepAutoencoder
+$ cd TensorFlowDeepAutoencoder
+$ sudo chmod +x setup_mac
+$ sudo ./setup_mac
+$ source venv/bin/activate 
+```
+##Run
+To run the default example execute the following command. 
+NOTE: this will take a very long time if you are running on a CPU as opposed to a GPU
+```bash
+$ python code/run.py
+```
+
+Navigate to <a href="http://localhost:6006" target="_blank">http://localhost:6006</a>
+to explore [TensorBoard](https://www.tensorflow.org/versions/master/how_tos/summaries_and_tensorboard/index.html#tensorboard-visualizing-learning) and view training progress.
+<p align="center">
+   <img src="tb_hist.png" alt="TensorBoard Histograms"/>
+</p>
+<p align="center">
+View of TensorBoard's display of weight and bias parameter progress.
+</p>
+##Customizing
+You can play around with the run options, including the neural net size and shape, input corruption, learning rates, etc.
+in [flags.py](https://github.com/cmgreen210/TensorFlowDeepAutoencoder/blob/master/code/ae/utils/flags.py).